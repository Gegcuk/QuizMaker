--- conflicted
+++ resolved
@@ -13,13 +13,7 @@
 import org.springframework.context.ApplicationEventPublisher;
 import org.springframework.stereotype.Service;
 import org.springframework.transaction.annotation.Transactional;
-<<<<<<< HEAD
 import uk.gegc.quizmaker.features.auth.domain.event.UserRegisteredEvent;
-=======
-import org.springframework.transaction.support.TransactionTemplate;
-import jakarta.persistence.EntityManager;
-import jakarta.persistence.PersistenceContext;
->>>>>>> fa868a63
 import uk.gegc.quizmaker.features.auth.domain.model.OAuthAccount;
 import uk.gegc.quizmaker.features.auth.domain.model.OAuthProvider;
 import uk.gegc.quizmaker.features.auth.domain.repository.OAuthAccountRepository;
@@ -56,20 +50,7 @@
     private final PasswordEncoder passwordEncoder;
     private final OAuthTokenCryptoService tokenCryptoService;
     private final OAuthUsernameGenerator oauthUsernameGenerator;
-<<<<<<< HEAD
     private final ApplicationEventPublisher eventPublisher;
-=======
-    private final BillingService billingService;
-    private final TransactionTemplate transactionTemplate;
-
-    @PersistenceContext
-    private EntityManager entityManager;
-
-    @Value("${app.auth.registration-bonus-tokens:100}")
-    private long registrationBonusTokens;
-
-    private static final String REGISTRATION_BONUS_REF = "registration-bonus";
->>>>>>> fa868a63
 
     @Override
     @Transactional
@@ -166,17 +147,9 @@
         User newUser = createUserFromOAuth(email, name, profileImageUrl);
         createOAuthAccount(newUser, provider, providerUserId, email, name, profileImageUrl, userRequest);
         
-<<<<<<< HEAD
         // Publish event to credit registration bonus tokens after transaction commits
         // This avoids lock conflicts by running the bonus credit in a separate transaction after commit
         eventPublisher.publishEvent(new UserRegisteredEvent(this, newUser.getId()));
-=======
-        // Flush to ensure user is persisted before bonus credit (required for FK constraint in REQUIRES_NEW transaction)
-        entityManager.flush();
-        
-        // Grant registration bonus tokens
-        creditRegistrationBonusTokens(newUser.getId());
->>>>>>> fa868a63
         
         log.info("Created new user from OAuth: userId={}, provider={}", newUser.getId(), provider);
         
@@ -282,38 +255,6 @@
                 .collect(Collectors.toList());
     }
 
-<<<<<<< HEAD
-=======
-    /**
-     * Credits registration bonus tokens to a newly registered user.
-     * This method is non-blocking - registration will succeed even if token credit fails.
-     * Uses a separate transaction (REQUIRES_NEW) to prevent rollback of the main registration.
-     * Errors are logged but do not propagate to ensure user registration always succeeds.
-     *
-     * @param userId the ID of the newly registered user
-     */
-    private void creditRegistrationBonusTokens(UUID userId) {
-        try {
-            // Create a new transaction template with REQUIRES_NEW propagation
-            TransactionTemplate newTransactionTemplate = new TransactionTemplate(
-                    transactionTemplate.getTransactionManager()
-            );
-            newTransactionTemplate.setPropagationBehavior(
-                    org.springframework.transaction.TransactionDefinition.PROPAGATION_REQUIRES_NEW
-            );
-            
-            newTransactionTemplate.executeWithoutResult(status -> {
-                String idempotencyKey = REGISTRATION_BONUS_REF + ":" + userId;
-                billingService.creditAdjustment(userId, registrationBonusTokens, idempotencyKey, REGISTRATION_BONUS_REF, null);
-            });
-        } catch (Exception e) {
-            // Log error but don't fail registration if token credit fails
-            // This ensures registration succeeds even if billing service has issues
-            // The error will also be logged by the billing service
-            log.warn("Failed to credit registration bonus tokens for OAuth user {}: {}", userId, e.getMessage());
-        }
-    }
->>>>>>> fa868a63
 
     private OAuthProvider mapRegistrationIdToProvider(String registrationId) {
         return switch (registrationId.toLowerCase()) {
