--- conflicted
+++ resolved
@@ -360,7 +360,6 @@
                 .andExpect(jsonPath("$.error").value("Document Processing Error"))
                 .andExpect(jsonPath("$.details[0]").value("Failed to upload document: Custom processing error"));
     }
-<<<<<<< HEAD
 
     @Test
     @WithMockUser(username = "testuser")
@@ -384,8 +383,7 @@
                 .andExpect(jsonPath("$.error").value("Document Storage Error"))
                 .andExpect(jsonPath("$.details[0]").value("File storage failed"));
     }
-=======
->>>>>>> cfba0def
+
 
     private DocumentDto createTestDocumentDto() {
         DocumentDto dto = new DocumentDto();
